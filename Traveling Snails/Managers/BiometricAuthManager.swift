import LocalAuthentication
import SwiftUI

@Observable
@MainActor
class BiometricAuthManager {
    static let shared: BiometricAuthManager = {
        // Add runtime validation to warn about singleton access during tests
        #if DEBUG
        let isRunningTests = UserDefaults.standard.bool(forKey: "isRunningTests") ||
                           NSClassFromString("XCTestCase") != nil ||
                           ProcessInfo.processInfo.environment["XCTestConfigurationFilePath"] != nil
        if isRunningTests {
            Logger.shared.warning("⚠️ BiometricAuthManager.shared accessed during test execution! This bypasses dependency injection and may cause hanging. Use injected AuthenticationService instead.")
            // Print stack trace for debugging
            Thread.callStackSymbols.forEach { Logger.shared.debug("  \($0)") }
        }
        #endif
        return BiometricAuthManager()
    }()

    // Simple session tracking - which trips are authenticated this session
    private var authenticatedTripIDs: Set<UUID> = []

    // Biometrics are always enabled - protection is per-trip only
    var isEnabled: Bool {
        #if targetEnvironment(simulator)
        // In simulator, check if we're running tests
        #if DEBUG
        let isRunningTests = UserDefaults.standard.bool(forKey: "isRunningTests") ||
                           NSClassFromString("XCTestCase") != nil ||
                           ProcessInfo.processInfo.environment["XCTestConfigurationFilePath"] != nil
        if isRunningTests {
            // During tests, isEnabled should match canUseBiometrics() which returns false
            return false
        }
        #endif
        // For non-test simulator runs, always consider biometrics "enabled" for testing purposes
        return true
        #else
        return canUseBiometrics()
        #endif
    }

    // Notification to allow manual UI updates when needed
    private var stateChangeHandlers: [(UUID) -> Void] = []

    private init() {
        // No longer need to initialize from settings - always enabled if available
    }

    var biometricType: BiometricType {
        // CRITICAL: Test detection FIRST before any LAContext creation
        #if DEBUG
        let isRunningTests = UserDefaults.standard.bool(forKey: "isRunningTests") ||
                           NSClassFromString("XCTestCase") != nil ||
                           ProcessInfo.processInfo.environment["XCTestConfigurationFilePath"] != nil ||
                           ProcessInfo.processInfo.environment["SIMULATOR_DEVICE_NAME"] != nil ||
                           Bundle.main.bundleIdentifier?.contains("Tests") == true
        if isRunningTests {
            return .none
        }
        #endif

        // SECOND: Check simulator (only for non-test builds)
        #if targetEnvironment(simulator)
        return .none
        #else
        // THIRD: Real device, non-test - safe to use LAContext
        let context = LAContext()
        context.canEvaluatePolicy(.deviceOwnerAuthentication, error: nil)
        switch context.biometryType {
        case .faceID:
            return .faceID
        case .touchID:
            return .touchID
        default:
            return .none
        }
        #endif
    }

    enum BiometricType {
        case none
        case faceID
        case touchID
    }

    func canUseBiometrics() -> Bool {
        // CRITICAL: Test detection FIRST before any LAContext creation
        #if DEBUG
        let isRunningTests = UserDefaults.standard.bool(forKey: "isRunningTests") ||
                           NSClassFromString("XCTestCase") != nil ||
                           ProcessInfo.processInfo.environment["XCTestConfigurationFilePath"] != nil ||
                           ProcessInfo.processInfo.environment["SIMULATOR_DEVICE_NAME"] != nil ||
                           Bundle.main.bundleIdentifier?.contains("Tests") == true
        if isRunningTests {
            return false
        }
        #endif

        // SECOND: Check simulator (only for non-test builds)
        #if targetEnvironment(simulator)
        return false
        #else
        // THIRD: Real device, non-test - safe to use LAContext
        let context = LAContext()
        return context.canEvaluatePolicy(.deviceOwnerAuthentication, error: nil)
        #endif
    }

    // MARK: - Core Authentication Methods

    func isAuthenticated(for trip: Trip) -> Bool {
        let isProtectedTrip = isProtected(trip)
        let isInAuthenticatedSet = authenticatedTripIDs.contains(trip.id)
        let result = !isProtectedTrip || isInAuthenticatedSet

        // Only log when state actually changes to reduce noise
        #if DEBUG
<<<<<<< HEAD
        Logger.shared.debug("BiometricAuthManager.isAuthenticated for trip ID: \(trip.id) - result: \(result)")
        #endif

=======
        Logger.shared.debug("BiometricAuthManager.isAuthenticated for trip ID \(trip.id): \(result)", category: .app)
        #endif
        
>>>>>>> 5147fd67
        return result
    }

    func isProtected(_ trip: Trip) -> Bool {
        let result = isEnabled && trip.isProtected
        #if DEBUG
<<<<<<< HEAD
        Logger.shared.debug("BiometricAuthManager.isProtected for trip ID: \(trip.id) - result: \(result)")
=======
        Logger.shared.debug("BiometricAuthManager.isProtected for trip ID \(trip.id): \(result)", category: .app)
>>>>>>> 5147fd67
        #endif
        return result
    }

    nonisolated func authenticateTrip(_ trip: Trip) async -> Bool {
        // Capture only the values we need to avoid Sendable issues
        let tripId = trip.id
        let tripName = trip.name
        let tripIsProtected = trip.isProtected

        #if DEBUG
        Logger.shared.debug("BiometricAuthManager.authenticateTrip for trip ID: \(tripId) - START")
        #endif

        // CRITICAL: Test detection FIRST before any LAContext creation
        #if DEBUG
        let isRunningTests = UserDefaults.standard.bool(forKey: "isRunningTests") ||
                           NSClassFromString("XCTestCase") != nil ||
                           ProcessInfo.processInfo.environment["XCTestConfigurationFilePath"] != nil ||
                           ProcessInfo.processInfo.environment["SIMULATOR_DEVICE_NAME"] != nil ||
                           Bundle.main.bundleIdentifier?.contains("Tests") == true
        if isRunningTests {
            #if DEBUG
            Logger.shared.debug("Test environment detected, skipping biometric authentication")
            #endif
            _ = await MainActor.run {
                self.authenticatedTripIDs.insert(tripId)
            }
            return true
        }
        #endif

        // Check if trip is protected on main actor
        let effectivelyProtected = await MainActor.run {
            self.isEnabled && tripIsProtected
        }

        // If trip is not protected, always return true
        guard effectivelyProtected else {
            #if DEBUG
            Logger.shared.debug("Trip not protected, returning true")
            #endif
            return true
        }

        // Check if already authenticated on main actor
        let alreadyAuthenticated = await MainActor.run {
            self.authenticatedTripIDs.contains(tripId)
        }

        if alreadyAuthenticated {
            #if DEBUG
            Logger.shared.debug("Trip already authenticated, returning true")
            #endif
            return true
        }

        // Perform authentication (platform-specific behavior)
        #if targetEnvironment(simulator)
        // On simulator, ALWAYS skip biometric authentication to prevent hanging
        #if DEBUG
        Logger.shared.debug("Simulator environment detected, skipping biometric authentication")
        #endif
        _ = await MainActor.run {
            self.authenticatedTripIDs.insert(tripId)
        }
        return true
        #else
        // Real device - perform actual biometric authentication
        #if DEBUG
        Logger.shared.debug("Real device detected, proceeding with actual biometric authentication")
        #endif

        // Perform biometric authentication with fresh context
        let context = LAContext()

        // Check if biometrics are available before attempting authentication
        var error: NSError?
        guard context.canEvaluatePolicy(.deviceOwnerAuthentication, error: &error) else {
            #if DEBUG
            if let error = error {
                Logger.shared.debug("Biometrics not available: \(error.localizedDescription)")
                Logger.shared.debug("Error code: \(error.code)")
            } else {
                Logger.shared.debug("Biometrics not available, returning false")
            }
            #endif
            return false
        }

        #if DEBUG
        Logger.shared.debug("Starting biometric authentication with timeout protection...")
        #endif

        // Add timeout protection to prevent indefinite hanging
        let timeoutSeconds: UInt64 = 30 // 30 second timeout

        return await withTaskGroup(of: Bool.self) { group in
            // Authentication task
            group.addTask {
                do {
                    let result = try await context.evaluatePolicy(
                        .deviceOwnerAuthentication,
                        localizedReason: "Authenticate to access protected content"
                    )

                    #if DEBUG
                    Logger.shared.debug("Biometric authentication result: \(result)")
                    #endif

                    if result {
                        await MainActor.run {
                            self.authenticatedTripIDs.insert(tripId)
                            #if DEBUG
                            Logger.shared.debug("Added trip \(tripId) to authenticated set")
                            Logger.shared.debug("Updated authenticatedTripIDs: \(self.authenticatedTripIDs)")
                            #endif
                        }
                        return true
                    }
                    #if DEBUG
                    Logger.shared.debug("Authentication failed, returning false")
                    #endif
                    return false
                } catch {
                    #if DEBUG
                    Logger.shared.debug("Authentication error: \(error)")
                    if let laError = error as? LAError {
                        #if DEBUG
                        Logger.shared.debug("LAError code: \(laError.code.rawValue)")
                        #endif
                        switch laError.code {
                        case .biometryNotAvailable:
                            #if DEBUG
                            Logger.shared.debug("Biometry not available on this device")
                            #endif
                        case .biometryNotEnrolled:
                            #if DEBUG
                            Logger.shared.debug("User has not enrolled biometrics")
                            #endif
                        case .biometryLockout:
                            #if DEBUG
                            Logger.shared.debug("Biometry is locked out")
                            #endif
                        case .userCancel:
                            #if DEBUG
                            Logger.shared.debug("User cancelled authentication")
                            #endif
                        case .userFallback:
                            #if DEBUG
                            Logger.shared.debug("User chose fallback method")
                            #endif
                        case .appCancel:
                            #if DEBUG
                            Logger.shared.debug("App cancelled authentication")
                            #endif
                        case .invalidContext:
                            #if DEBUG
                            Logger.shared.debug("Invalid context")
                            #endif
                        case .notInteractive:
                            #if DEBUG
                            Logger.shared.debug("Not interactive")
                            #endif
                        default:
                            #if DEBUG
                            Logger.shared.debug("Other LAError: \(laError.localizedDescription)")
                            #endif
                        }
                    }
                    #endif
                    return false
                }
            }

            // Timeout task
            group.addTask {
                try? await Task.sleep(nanoseconds: timeoutSeconds * 1_000_000_000)
                #if DEBUG
                Logger.shared.debug("Authentication timed out after \(timeoutSeconds) seconds")
                #endif
                return false
            }

            // Return the first completed result
            guard let result = await group.next() else {
                return false
            }
            group.cancelAll()
            return result
        }
        #endif
    }

    func lockTrip(_ trip: Trip) {
        #if DEBUG
        Logger.shared.debug("BiometricAuthManager.lockTrip for trip ID: \(trip.id)")
        Logger.shared.debug("Before: authenticatedTripIDs = \(authenticatedTripIDs)")
        #endif
        authenticatedTripIDs.remove(trip.id)
        #if DEBUG
        Logger.shared.debug("After: authenticatedTripIDs = \(authenticatedTripIDs)")
        #endif
        // Don't notify state change here - let the view manage its own state
        // notifyStateChange(for: trip.id)
    }

    func toggleProtection(for trip: Trip) {
        #if DEBUG
        Logger.shared.debug("BiometricAuthManager.toggleProtection for trip ID: \(trip.id))")
        Logger.shared.debug("Before: trip.isProtected = \(trip.isProtected)")
        #endif
        trip.isProtected.toggle()
        #if DEBUG
        Logger.shared.debug("After: trip.isProtected = \(trip.isProtected)")
        #endif

        // If removing protection, also remove from authenticated trips
        if !trip.isProtected {
            #if DEBUG
            Logger.shared.debug("Removing from authenticated trips")
            #endif
            authenticatedTripIDs.remove(trip.id)
        }
        #if DEBUG
        Logger.shared.debug("Final authenticatedTripIDs = \(authenticatedTripIDs)")
        #endif
    }

    func lockAllTrips() {
        authenticatedTripIDs.removeAll()
    }

    var allTripsLocked: Bool {
        // Add runtime validation to warn about singleton access during tests
        #if DEBUG
        let isRunningTests = UserDefaults.standard.bool(forKey: "isRunningTests") ||
                           NSClassFromString("XCTestCase") != nil ||
                           ProcessInfo.processInfo.environment["XCTestConfigurationFilePath"] != nil
        if isRunningTests {
            Logger.shared.warning("⚠️ BiometricAuthManager.allTripsLocked accessed during test execution! This bypasses dependency injection and may cause hanging. Use injected AuthenticationService instead.")
        }
        #endif
        return authenticatedTripIDs.isEmpty
    }

    func resetSession() {
        authenticatedTripIDs.removeAll()
    }

    // MARK: - Test Support
    #if DEBUG
    /// Reset authentication state for testing - clears all authenticated trips
    func resetForTesting() {
        authenticatedTripIDs.removeAll()
    }
    #endif

    // MARK: - Manual State Change Notification

    func addStateChangeHandler(_ handler: @escaping (UUID) -> Void) {
        stateChangeHandlers.append(handler)
    }

    private func notifyStateChange(for tripID: UUID) {
        for handler in stateChangeHandlers {
            handler(tripID)
        }
    }
}<|MERGE_RESOLUTION|>--- conflicted
+++ resolved
@@ -118,26 +118,16 @@
 
         // Only log when state actually changes to reduce noise
         #if DEBUG
-<<<<<<< HEAD
-        Logger.shared.debug("BiometricAuthManager.isAuthenticated for trip ID: \(trip.id) - result: \(result)")
-        #endif
-
-=======
         Logger.shared.debug("BiometricAuthManager.isAuthenticated for trip ID \(trip.id): \(result)", category: .app)
         #endif
         
->>>>>>> 5147fd67
         return result
     }
 
     func isProtected(_ trip: Trip) -> Bool {
         let result = isEnabled && trip.isProtected
         #if DEBUG
-<<<<<<< HEAD
-        Logger.shared.debug("BiometricAuthManager.isProtected for trip ID: \(trip.id) - result: \(result)")
-=======
         Logger.shared.debug("BiometricAuthManager.isProtected for trip ID \(trip.id): \(result)", category: .app)
->>>>>>> 5147fd67
         #endif
         return result
     }
